--- conflicted
+++ resolved
@@ -7,25 +7,6 @@
   # But works fine from Bolt.Sips.transaction
 
   test "connect/1 - disconnect/1 successful" do
-<<<<<<< HEAD
-    assert {:ok, %Protocol.ConnData{sock: _, bolt_version: _} = conn_data} = Protocol.connect([])
-    assert :ok = Protocol.disconnect(:stop, conn_data)
-  end
-
-  test "checkout/1 successful" do
-    {:ok, %Protocol.ConnData{sock: _, bolt_version: _} = conn_data} = Protocol.connect([])
-
-    assert {:ok, %Protocol.ConnData{sock: _, bolt_version: _} = conn_data} =
-             Protocol.checkout(conn_data)
-
-    :ok = Protocol.disconnect(:stop, conn_data)
-  end
-
-  test "checkin/1 successful" do
-    {:ok, %Protocol.ConnData{sock: _, bolt_version: _} = conn_data} = Protocol.connect([])
-
-    assert {:ok, %Protocol.ConnData{sock: _, bolt_version: _} = conn_data} =
-=======
     assert {:ok, %Protocol.ConnData{sock: _, bolt_version: _, configuration: _} = conn_data} =
              Protocol.connect([])
 
@@ -47,7 +28,6 @@
       Protocol.connect([])
 
     assert {:ok, %Protocol.ConnData{sock: _, bolt_version: _, configuration: _} = conn_data} =
->>>>>>> a256acff
              Protocol.checkin(conn_data)
 
     :ok = Protocol.disconnect(:stop, conn_data)
