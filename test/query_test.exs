--- conflicted
+++ resolved
@@ -3,10 +3,7 @@
 
   alias Query.Test
   alias Bolt.Sips.Test.Support.Database
-<<<<<<< HEAD
-=======
   alias Bolt.Sips.Response
->>>>>>> a256acff
 
   defmodule TestUser do
     defstruct name: "", bolt_sips: true
@@ -390,42 +387,4 @@
 
     assert Enum.count(r) == 0
   end
-
-  test "transaction (commit)", context do
-    conn = context[:conn]
-
-    Bolt.Sips.transaction(conn, fn conn ->
-      book =
-        Bolt.Sips.query!(conn, "CREATE (b:Book {title: \"The Game Of Trolls\"}) return b")
-        |> List.first()
-
-      assert %{"b" => g_o_t} = book
-      assert g_o_t.properties["title"] == "The Game Of Trolls"
-    end)
-
-    books = Bolt.Sips.query!(conn, "MATCH (b:Book {title: \"The Game Of Trolls\"}) return b")
-    assert length(books) == 1
-
-    # Clean data
-
-    rem_books = "MATCH (b:Book {title: \"The Game Of Trolls\"}) DELETE b"
-    Bolt.Sips.query!(conn, rem_books)
-  end
-
-  test "transaction (rollback)", context do
-    conn = context[:conn]
-
-    Bolt.Sips.transaction(conn, fn conn ->
-      book =
-        Bolt.Sips.query!(conn, "CREATE (b:Book {title: \"The Game Of Trolls\"}) return b")
-        |> List.first()
-
-      assert %{"b" => g_o_t} = book
-      assert g_o_t.properties["title"] == "The Game Of Trolls"
-      Bolt.Sips.rollback(conn, :changed_my_mind)
-    end)
-
-    books = Bolt.Sips.query!(conn, "MATCH (b:Book {title: \"The Game Of Trolls\"}) return b")
-    assert length(books) == 0
-  end
 end