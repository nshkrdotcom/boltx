defmodule BoltSips.Mixfile do
  use Mix.Project

<<<<<<< HEAD
  @version "1.5.1"
=======
  @version "2.0.0-rc"
  @url_docs "https://hexdocs.pm/bolt_sips"
  @url_github "https://github.com/florinpatrascu/bolt_sips"
>>>>>>> a256acff

  def project do
    [
      app: :bolt_sips,
      version: @version,
      elixir: "~> 1.6",
      elixirc_paths: elixirc_paths(Mix.env()),
      deps: deps(),
      package: package(),
      description: "Neo4j driver for Elixir, using the fast Bolt protocol",
      name: "Bolt.Sips",
      build_embedded: Mix.env() == :prod,
      start_permanent: Mix.env() == :prod,
      docs: [
        source_ref: "v#{@version}",
        source_url: @url_github,
        main: "getting-started",
        extra_section: "guides",
        extras: [
          "README.md",
          "CHANGELOG.md",
          "docs/getting-started.md#Starting-the-Driver",
          "docs/getting-started.md#usage",
          "docs/features/configuration.md",
          "docs/features/configuration.md#direct-mode",
          "docs/features/configuration#routing-mode",
          "docs/features/configuration#role-based-connections",
          "docs/features/configuration#multi-tenancy",
          "docs/features/using-cypher.md",
          "docs/features/using-temporal-and-spatial-types.md",
          "docs/features/about-transactions.md",
          "docs/features/about-encoding.md",
          "docs/features/routing.md",
          "docs/features/multi-tenancy.md",
          "docs/features/using-with-phoenix.md",
          "docs/examples/readme.md"
        ]
      ],
      dialyzer: [plt_add_apps: [:jason, :poison, :mix], ignore_warnings: ".dialyzer_ignore.exs"],
<<<<<<< HEAD
=======
      test_coverage: [
        tool: ExCoveralls
      ],
      preferred_cli_env: [
        docs: :docs,
        bench: :bench,
        credo: :dev,
        bolt_sips: :test,
        coveralls: :test,
        "coveralls.html": :test,
        "coveralls.travis": :test
      ],
>>>>>>> a256acff
      aliases: aliases()
    ]
  end

  # Configuration for the OTP application
  #
  # Type "mix help compile.app" for more information
  def application do
    [
      applications: [
        :logger,
        :calendar,
        :db_connection,
        :retry
      ]
    ]
  end

  # See the documentation for `Mix` for more info on aliases.
  defp aliases do
    [
      test: [
        "test --exclude bolt_v1 --exclude routing --exclude boltkit --exclude enterprise"
      ]
    ]
  end

  # See the documentation for `Mix` for more info on aliases.
  defp aliases do
    [
      test: [
        "test --exclude bolt_v1 --exclude enterprise_only"
      ]
    ]
  end

  defp elixirc_paths(:test), do: ["lib", "test/support"]
  defp elixirc_paths(_), do: ["lib"]

  defp package do
    %{
      files: [
        "lib",
        "mix.exs",
        "LICENSE"
      ],
      licenses: ["Apache 2.0"],
      maintainers: ["Florin T.PATRASCU", "Dmitriy Nesteryuk", "Dominique VASSARD"],
      links: %{
        "Docs" => @url_docs,
        "Github" => @url_github
      }
    }
  end

  # Type "mix help deps" for more examples and options
  defp deps do
    [
      {:db_connection, "~> 2.0"},
      {:retry, "0.9.1"},
      {:calendar, "~> 0.17.2"},
      {:jason, "~> 1.1"},
      {:poison, "~> 3.1"},

      # Testing dependencies
      {:excoveralls, "~> 0.11", optional: true, only: [:test, :dev]},
      {:mix_test_watch, "~> 0.9", only: [:dev, :test]},
      {:porcelain, "~> 2.0", only: [:test, :dev], runtime: false},
      {:fixex, "~> 0.1", only: [:test, :dev], runtime: false},
      {:uuid, "~> 1.1.8", only: [:test, :dev], runtime: false},

      # Benchmarking dependencies
      {:benchee, "~> 1.0", optional: true, only: [:bench]},
      {:benchee_html, "~> 1.0", optional: true, only: [:bench]},

      # Linting dependencies
      {:credo, "~> 1.0", only: [:dev]},
      {:dialyxir, "1.0.0-rc.6", only: [:dev], runtime: false},

      # Documentation dependencies
      {:ex_doc, "~> 0.19", optional: true, only: [:docs]}
    ]
  end
end<|MERGE_RESOLUTION|>--- conflicted
+++ resolved
@@ -1,13 +1,9 @@
 defmodule BoltSips.Mixfile do
   use Mix.Project
 
-<<<<<<< HEAD
-  @version "1.5.1"
-=======
   @version "2.0.0-rc"
   @url_docs "https://hexdocs.pm/bolt_sips"
   @url_github "https://github.com/florinpatrascu/bolt_sips"
->>>>>>> a256acff
 
   def project do
     [
@@ -47,8 +43,6 @@
         ]
       ],
       dialyzer: [plt_add_apps: [:jason, :poison, :mix], ignore_warnings: ".dialyzer_ignore.exs"],
-<<<<<<< HEAD
-=======
       test_coverage: [
         tool: ExCoveralls
       ],
@@ -61,7 +55,6 @@
         "coveralls.html": :test,
         "coveralls.travis": :test
       ],
->>>>>>> a256acff
       aliases: aliases()
     ]
   end
@@ -85,15 +78,6 @@
     [
       test: [
         "test --exclude bolt_v1 --exclude routing --exclude boltkit --exclude enterprise"
-      ]
-    ]
-  end
-
-  # See the documentation for `Mix` for more info on aliases.
-  defp aliases do
-    [
-      test: [
-        "test --exclude bolt_v1 --exclude enterprise_only"
       ]
     ]
   end
